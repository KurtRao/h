annotation = ['$filter', ($filter) ->
  compile: (tElement, tAttrs, transclude) ->
    # Adjust the ngModel directive to use the isolate scope binding.
    # The expression will be bound in the isolate as '$modelValue'.
    if tAttrs.ngModel
      tAttrs.$set '$modelValue', tAttrs.ngModel, false
      tAttrs.$set 'ngModel', '$modelValue', false

    post: (scope, iElement, iAttrs, controller) ->
      return unless controller

      # Bind shift+enter to save
      iElement.find('textarea').bind
        keydown: (e) ->
          if e.keyCode == 13 && e.shiftKey
            e.preventDefault()
            scope.save()

      # Format the annotation for display
      controller.$formatters.push (value) ->
        return unless angular.isObject value
        created: value.created
        body: ($filter 'converter') (value.text or '')
        text: value.text
        user: value.user
        privacy: scope.getPrivacyLevel value.permissions

      controller.$parsers.push (value) ->
        return unless angular.isObject value
        if controller.$pristine
          controller.$modelValue
        else
          angular.extend controller.$modelValue,
            text: value.text
            permissions: value.privacy.permissions

<<<<<<< HEAD
      scope.$watch 'editText', (newValue) ->
        if scope.form.$valid
          controller.$viewValue.text = scope.editText
          controller.$setViewValue controller.$viewValue
          #scope.previewText = ($filter 'converter') scope.editText
        else
          scope.previewText = ''

      # Publish the controller
      scope.model = controller
=======
>>>>>>> f350f105
  controller: 'AnnotationController'
  priority: 100  # Must run before ngModel
  require: '?ngModel'
  restrict: 'C'
  scope:
    $modelValue: '='
  templateUrl: 'annotation.html'
]


recursive = ['$compile', '$timeout', ($compile, $timeout) ->
  compile: (tElement, tAttrs, transclude) ->
    placeholder = angular.element '<!-- recursive -->'
    attachQueue = []
    tick = false

    template = tElement.contents().clone()
    tElement.html ''

    transclude = $compile template, (scope, cloneAttachFn) ->
      clone = placeholder.clone()
      cloneAttachFn clone
      $timeout ->
        transclude scope, (el, scope) -> attachQueue.push [clone, el]
        unless tick
          tick = true
          requestAnimationFrame ->
            tick = false
            for [clone, el] in attachQueue
              clone.after el
              clone.bind '$destroy', -> el.remove()
            attachQueue = []
      clone
    post: (scope, iElement, iAttrs, controller) ->
      transclude scope, (contents) -> iElement.append contents
  restrict: 'A'
  terminal: true
]


resettable = ->
  compile: (tElement, tAttrs, transclude) ->
    post: (scope, iElement, iAttrs) ->
      reset = ->
        transclude scope, (el) ->
          iElement.replaceWith el
          iElement = el
      reset()
      scope.$on '$reset', reset
  priority: 5000
  restrict: 'A'
  transclude: 'element'


tabReveal = ['$parse', ($parse) ->
  compile: (tElement, tAttrs, transclude) ->
    panes = []
    hiddenPanesGet = $parse tAttrs.tabReveal

    pre: (scope, iElement, iAttrs, [ngModel, tabbable] = controller) ->
      # Hijack the tabbable controller's addPane so that the visibility of the
      # secret ones can be managed. This avoids traversing the DOM to find
      # the tab panes.
      addPane = tabbable.addPane
      tabbable.addPane = (element, attr) =>
        removePane = addPane.call tabbable, element, attr
        panes.push
          element: element
          attr: attr
        =>
          for i in [0..panes.length]
            if panes[i].element is element
              panes.splice i, 1
              break
          removePane()

    post: (scope, iElement, iAttrs, [ngModel, tabbable] = controller) ->
      tabs = angular.element(iElement.children()[0].childNodes)
      render = angular.bind ngModel, ngModel.$render

      ngModel.$render = ->
        render()
        hiddenPanes = hiddenPanesGet scope
        return unless angular.isArray hiddenPanes

        for i in [0..panes.length-1]
          pane = panes[i]
          value = pane.attr.value || pane.attr.title
          if value == ngModel.$viewValue
            pane.element.css 'display', ''
            angular.element(tabs[i]).css 'display', ''
          else if value in hiddenPanes
            pane.element.css 'display', 'none'
            angular.element(tabs[i]).css 'display', 'none'
  require: ['ngModel', 'tabbable']
]


thread = ->
  link: (scope, iElement, iAttrs, controller) ->
    scope.collapsed = false
  restrict: 'C'
  scope: true


angular.module('h.directives', ['ngSanitize'])
  .directive('annotation', annotation)
  .directive('recursive', recursive)
  .directive('resettable', resettable)
  .directive('tabReveal', tabReveal)
  .directive('thread', thread)<|MERGE_RESOLUTION|>--- conflicted
+++ resolved
@@ -34,19 +34,9 @@
             text: value.text
             permissions: value.privacy.permissions
 
-<<<<<<< HEAD
-      scope.$watch 'editText', (newValue) ->
-        if scope.form.$valid
-          controller.$viewValue.text = scope.editText
-          controller.$setViewValue controller.$viewValue
-          #scope.previewText = ($filter 'converter') scope.editText
-        else
-          scope.previewText = ''
 
       # Publish the controller
       scope.model = controller
-=======
->>>>>>> f350f105
   controller: 'AnnotationController'
   priority: 100  # Must run before ngModel
   require: '?ngModel'
